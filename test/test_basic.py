import unittest
import markovify
import sys, os
import operator

def get_sorted(chain_json):
    return sorted(chain_json, key=operator.itemgetter(0))

with open(os.path.join(os.path.dirname(__file__), "texts/sherlock.txt")) as f:
    sherlock = f.read()
    sherlock_model = markovify.Text(sherlock)

class MarkovifyTest(unittest.TestCase):

    def test_text_too_small(self):
        text = u"Example phrase. This is another example sentence."
        text_model = markovify.Text(text)
        assert(text_model.make_sentence() == None)

    def test_sherlock(self):
        text_model = sherlock_model
        sent = text_model.make_sentence()
        assert(len(sent) != 0)

    def test_json(self):
        text_model = sherlock_model
        json_model = text_model.to_json()
        new_text_model = markovify.Text.from_json(json_model)
        sent = text_model.make_sentence()
        assert(len(sent) != 0)

    def test_chain(self):
        text_model = sherlock_model
        chain_json = text_model.chain.to_json()

        stored_chain = markovify.Chain.from_json(chain_json)
        assert(get_sorted(stored_chain.to_json()) == get_sorted(chain_json))

        new_text_model = markovify.Text.from_chain(chain_json)
        assert(get_sorted(new_text_model.chain.to_json()) == get_sorted(chain_json))

        sent = new_text_model.make_sentence()
        assert(len(sent) != 0)

    def test_make_sentence_with_start(self):
        text_model = sherlock_model
        start_str = "Sherlock Holmes"
        sent = text_model.make_sentence_with_start(start_str)
        assert(sent != None)
        assert(start_str == sent[:len(start_str)])

    def test_make_sentence_with_start_one_word(self):
        text_model = sherlock_model
        start_str = "Sherlock"
        sent = text_model.make_sentence_with_start(start_str)
        assert(sent != None)
        assert(start_str == sent[:len(start_str)])

    def test_make_sentence_with_start_three_words(self):
        start_str = "Sherlock Holmes was"
        text_model = sherlock_model
        try:
            text_model.make_sentence_with_start(start_str)
            assert(False)
        except markovify.text.ParamError:
            assert(True)
        text_model = markovify.Text(sherlock, state_size=3)
        text_model.make_sentence_with_start(start_str)
        text_model.make_sentence_with_start("Sherlock")

    def test_short_sentence(self):
        text_model = sherlock_model
        sent = None
        while sent == None:
            sent = text_model.make_short_sentence(45)
        assert len(sent) < 45
<<<<<<< HEAD

    def test_dont_test_output(self):
        text_model = sherlock_model
        sent = text_model.make_sentence(test_output=False)
        assert sent is not None 

    def test_max_words(self):
        text_model = sherlock_model
        sent = text_model.make_sentence(max_words=0)
        assert sent is None 

    def test_newline_text(self):
        with open(os.path.join(os.path.dirname(__file__), "texts/senate-bills.txt")) as f:
            model = markovify.NewlineText(f.read())
        model.make_sentence()

    def test_bad_corpus(self):
        with self.assertRaises(Exception) as context:
            markovify.Chain(corpus="testing, testing", state_size=2)

    def test_bad_json(self):
        with self.assertRaises(Exception) as context:
            markovify.Chain.from_json(1)
=======
        sent = None
        while sent == None:
            sent = text_model.make_short_sentence(100,char_min=50)
        assert len(sent) < 100
        assert len(sent) > 50
>>>>>>> 0dd7e4c5

if __name__ == '__main__':
    unittest.main()<|MERGE_RESOLUTION|>--- conflicted
+++ resolved
@@ -71,10 +71,16 @@
     def test_short_sentence(self):
         text_model = sherlock_model
         sent = None
-        while sent == None:
+        while sent is None:
             sent = text_model.make_short_sentence(45)
         assert len(sent) < 45
-<<<<<<< HEAD
+
+    def test_short_sentence_min_chars(self):
+        sent = None
+        while sent is None:
+            sent = sherlock_model.make_short_sentence(100, min_chars=50)
+        assert len(sent) < 100
+        assert len(sent) >= 50
 
     def test_dont_test_output(self):
         text_model = sherlock_model
@@ -98,13 +104,6 @@
     def test_bad_json(self):
         with self.assertRaises(Exception) as context:
             markovify.Chain.from_json(1)
-=======
-        sent = None
-        while sent == None:
-            sent = text_model.make_short_sentence(100,char_min=50)
-        assert len(sent) < 100
-        assert len(sent) > 50
->>>>>>> 0dd7e4c5
 
 if __name__ == '__main__':
     unittest.main()